import json

import cv2
import torch
import torch.nn.functional as F
import random
import cv2 as cv
import numpy as np
import os
from glob import glob
from icecream import ic
from scipy.spatial.transform import Rotation as Rot
from scipy.spatial.transform import Slerp


def load_K_Rt_from_P(camera_matrix_map, camera_name):
    M_name = camera_name + "_M"
    K_name = camera_name + "_K"
    M = camera_matrix_map[M_name]
    K = camera_matrix_map[K_name]

    pose = np.array(M)
    intrinsics = np.eye(4)
    intrinsics[:3, :3] = K
    # M as pose(C2W), K as intrinsics
    return pose, intrinsics


class Dataset:
    def __init__(self, conf):
        super(Dataset, self).__init__()
        print('Load data: Begin')
        self.device = torch.device('cuda')
        self.conf = conf

        self.data_dir = conf.get_string('data_dir')
        self.render_cameras_name = conf.get_string('render_cameras_name')
        self.object_cameras_name = conf.get_string('object_cameras_name')

        self.camera_outside_sphere = conf.get_bool('camera_outside_sphere', default=True)
        self.scale_mat_scale = conf.get_float('scale_mat_scale', default=1.1)

        self.pic_mode = conf.get_string('pic_mode')
        self.images_lis = sorted(glob(os.path.join(self.data_dir, 'image/*.' + self.pic_mode)))

        self.n_images = len(self.images_lis)
        self.images_np = np.stack([cv.imread(im_name) for im_name in self.images_lis]) / 256.0
        self.masks_lis = sorted(glob(os.path.join(self.data_dir, 'mask/*.' + self.pic_mode)))
        self.masks_np = np.stack([cv.imread(im_name) for im_name in self.masks_lis]) / 256.0

        # world_mat is a projection matrix from world to image
        self.world_mats_np = []
        self.scale_mats_np = []
        self.intrinsics_all = []
        self.pose_all = []
        js_path = os.path.join(self.data_dir, self.render_cameras_name)
        print(js_path)
        with open(os.path.join(self.data_dir, self.render_cameras_name), "r") as json_file:
            camera_params_list = json.load(json_file)

        self.frame_count = conf.get_int('frame_count')
        self.camera_count = conf.get_int('camera_count')
        self.json_type = conf.get_string('json_type')

        # print(self.frame_count)
        # print(self.camera_count)
        for frame_id in range(1, self.frame_count + 1):
            for camera_id in range(1, self.camera_count + 1):
                mat_name = str(frame_id) + "_" + str(camera_id)
                if self.json_type == "separate":
                    idx = frame_id * self.camera_count + camera_id - self.camera_count - 1
                    camera_matrix_map = camera_params_list[idx]  # get current camera_info_map
                    pose, intrinsics = load_K_Rt_from_P(camera_matrix_map=camera_matrix_map, camera_name=mat_name)
                    self.intrinsics_all.append(torch.from_numpy(intrinsics).float())
                    self.pose_all.append(torch.from_numpy(pose).float())
                elif self.json_type == "merged":  # this mat can be found directly in the original list
                    pose, intrinsics = load_K_Rt_from_P(camera_matrix_map=camera_params_list, camera_name=mat_name)
                    self.intrinsics_all.append(torch.from_numpy(intrinsics).float())
                    self.pose_all.append(torch.from_numpy(pose).float())
        self.images = torch.from_numpy(self.images_np.astype(np.float32)).to(self.device)  # [n_images, H, W, 3]
        self.masks = torch.from_numpy(self.masks_np.astype(np.float32)).to(self.device)  # [n_images, H, W, 3]
        self.intrinsics_all = torch.stack(self.intrinsics_all).to(self.device)  # [n_images, 4, 4]
        self.intrinsics_all_inv = torch.inverse(self.intrinsics_all)  # [n_images, 4, 4]
        self.focal = self.intrinsics_all[0][0, 0]
        self.pose_all = torch.stack(self.pose_all).to(self.device)  # [n_images, 4, 4]
        self.H, self.W = self.images.shape[1], self.images.shape[2]
        self.image_pixels = self.H * self.W

        # Object scale mat: region of interest to **extract mes-h**
<<<<<<< HEAD
        object_bbox_min = np.array([-0.1,  -0.1, -0.1])
        object_bbox_max = np.array([0.2, 0.2, 0.2])
=======
        object_bbox_min = np.array([-.0, -0.2, -0.005])
        object_bbox_max = np.array([0.2, 0.0, 0.13])
>>>>>>> d4326959
        self.object_bbox_min = object_bbox_min
        self.object_bbox_max = object_bbox_max
        if conf.get_bool('with_sphere'):  # TODO: need to reset here
            self.sphere_center = torch.from_numpy(np.array([0.08, -0.06, 0.04]).astype(np.float32)).cuda()
            self.radius = 0.2
        else:
            self.sphere_center = torch.zeros(3)
            self.radius = 1
<<<<<<< HEAD
=======


        self.focus_rays_in_mask = conf.get_bool('focus_rays_in_mask')  # this requires whether gen all rays in mask
        self.rays_o_in_masks, self.rays_v_in_masks, self.rays_color_in_masks = None, None, None

        def gen_all_rays_in_mask(max_rays_in_gpu=2000000):
            # TODO: gen all rays_o and rays_v in mask for faster training
            print("----------------generating all rays within mask-----------------")
            rays_o_in_masks, rays_v_in_masks, rays_color_in_masks = [], [], []
            for index in range(0, self.frame_count):
                rays_mask = (self.masks[index]).detach().cpu().numpy()
                rays_mask = np.where(rays_mask > 0.1, 1, 0).astype(np.bool_)
                rays_color = (self.images[index]).detach().cpu().numpy()
                W, H = self.W, self.H
                tx = np.linspace(0, W - 1, W)
                ty = np.linspace(0, H - 1, H)
                pixels_x, pixels_y = np.meshgrid(tx, ty, indexing='ij')
                p = np.stack([pixels_x, pixels_y, np.ones_like(pixels_y)], axis=-1)  # W, H, 3
                intrinsics_inv = self.intrinsics_all_inv[index].detach().cpu().numpy()
                p = np.matmul(intrinsics_inv[None, None, :3, :3],
                              p[:, :, :, None]).squeeze()  # W, H, 3
                rays_v = p / np.linalg.norm(p, ord=2, axis=-1, keepdims=True)  # W, H, 3
                camera_pose = self.pose_all[index].detach().cpu().numpy()
                rays_v = np.matmul(camera_pose[None, None, :3, :3],
                                   rays_v[:, :, :, None]).squeeze()  # W, H, 3
                rays_o = np.tile(camera_pose[:3, 3], (W, H, 1))  # W, H, 3

                rays_o, rays_v = np.transpose(rays_o, (1, 0, 2)), np.transpose(rays_v, (1, 0, 2))  # H, W, 3

                rays_o, rays_v, rays_color = rays_o[rays_mask].reshape(-1, 3), rays_v[rays_mask].reshape(-1, 3), \
                    rays_color[rays_mask].reshape(-1, 3)  # H*W{mask), 3
                print("hold " + str(rays_o.shape[0]) + "rays for image " + str(index + 1))
                if len(rays_o) > max_rays_in_gpu:
                    # hold as a random sequence in max batch size
                    hold_sequence = np.random.choice(range(len(rays_o)), max_rays_in_gpu)  # pick outer_count in mask
                    rays_o, rays_v, rays_color = rays_o[hold_sequence], rays_v[hold_sequence], rays_color[hold_sequence]
                    # min(H*W{mask),max_rays_in_gpu) , 3

                # need to cut down rays here if its so big

                rays_o_in_masks.append(rays_o)
                rays_v_in_masks.append(rays_v)
                rays_color_in_masks.append(rays_color)
            # import pdb
            # pdb.set_trace()
            print("------------------generate finished--------------------")
            return rays_o_in_masks, rays_v_in_masks, rays_color_in_masks

        if self.focus_rays_in_mask:
            self.rays_o_in_masks, self.rays_v_in_masks, self.rays_color_in_masks = gen_all_rays_in_mask()
>>>>>>> d4326959

        print('Load data: End')

        self.focus_rays_in_mask = conf.get_bool('focus_rays_in_mask')  # this requires whether gen all rays in mask
        self.rays_o_in_masks, self.rays_v_in_masks, self.rays_color_in_masks = None, None, None

        def set_image_w_h(self, w, h):
            self.W = w
            self.H = h
        def gen_all_rays_in_mask(max_rays_in_gpu=2000000):
            # TODO: gen all rays_o and rays_v in mask for faster training
            print("----------------generating all rays within mask-----------------")
            rays_o_in_masks, rays_v_in_masks, rays_color_in_masks = [], [], []
            for index in range(0, self.frame_count):
                rays_mask = (self.masks[index]).detach().cpu().numpy()
                rays_mask = np.where(rays_mask > 0.1, 1, 0).astype(np.bool_)
                rays_color = (self.images[index]).detach().cpu().numpy()
                W, H = self.W, self.H
                tx = np.linspace(0, W - 1, W)
                ty = np.linspace(0, H - 1, H)
                pixels_x, pixels_y = np.meshgrid(tx, ty, indexing='ij')
                p = np.stack([pixels_x, pixels_y, np.ones_like(pixels_y)], axis=-1)  # W, H, 3
                intrinsics_inv = self.intrinsics_all_inv[index].detach().cpu().numpy()
                p = np.matmul(intrinsics_inv[None, None, :3, :3],
                              p[:, :, :, None]).squeeze()  # W, H, 3
                rays_v = p / np.linalg.norm(p, ord=2, axis=-1, keepdims=True)  # W, H, 3
                camera_pose = self.pose_all[index].detach().cpu().numpy()
                rays_v = np.matmul(camera_pose[None, None, :3, :3],
                                   rays_v[:, :, :, None]).squeeze()  # W, H, 3
                rays_o = np.tile(camera_pose[:3, 3], (W, H, 1))  # W, H, 3

                rays_o, rays_v = np.transpose(rays_o, (1, 0, 2)), np.transpose(rays_v, (1, 0, 2))  # H, W, 3

                rays_o, rays_v, rays_color = rays_o[rays_mask].reshape(-1, 3), rays_v[rays_mask].reshape(-1, 3), \
                    rays_color[rays_mask].reshape(-1, 3)  # H*W{mask), 3
                print("hold " + str(rays_o.shape[0]) + "rays for image " + str(index + 1))
                if len(rays_o) > max_rays_in_gpu:
                    # hold as a random sequence in max batch size
                    hold_sequence = np.random.choice(range(len(rays_o)), max_rays_in_gpu)  # pick outer_count in mask
                    rays_o, rays_v, rays_color = rays_o[hold_sequence], rays_v[hold_sequence], rays_color[hold_sequence]
                    # min(H*W{mask),max_rays_in_gpu) , 3

                # need to cut down rays here if its so big

                rays_o_in_masks.append(rays_o)
                rays_v_in_masks.append(rays_v)
                rays_color_in_masks.append(rays_color)
            # import pdb
            # pdb.set_trace()
            print("------------------generate finished--------------------")
            return rays_o_in_masks, rays_v_in_masks, rays_color_in_masks

        if self.focus_rays_in_mask:
            self.rays_o_in_masks, self.rays_v_in_masks, self.rays_color_in_masks = gen_all_rays_in_mask()

        print('Load data: End')
    def gen_rays_at(self, img_idx, resolution_level=1):
        """
        Generate rays at world space from one camera.
        """
        l = resolution_level
        tx = torch.linspace(0, self.W - 1, self.W // l)
        ty = torch.linspace(0, self.H - 1, self.H // l)
        pixels_x, pixels_y = torch.meshgrid(tx, ty)
        p = torch.stack([pixels_x, pixels_y, torch.ones_like(pixels_y)], dim=-1)  # W, H, 3
        p = torch.matmul(self.intrinsics_all_inv[img_idx, None, None, :3, :3], p[:, :, :, None]).squeeze()  # W, H, 3
        rays_v = p / torch.linalg.norm(p, ord=2, dim=-1, keepdim=True)  # W, H, 3
        rays_v = torch.matmul(self.pose_all[img_idx, None, None, :3, :3], rays_v[:, :, :, None]).squeeze()  # W, H, 3
        rays_o = self.pose_all[img_idx, None, None, :3, 3].expand(rays_v.shape)  # W, H, 3
        return rays_o.transpose(0, 1), rays_v.transpose(0, 1)

    def gen_rays_at_pose_mat(self, transform_matrix, resolution_level=1, intrinsic_inv=None):
        transform_matrix = torch.from_numpy(transform_matrix.astype(np.float32)).to(self.device)
        if intrinsic_inv is None:
            intrinsic_inv = self.intrinsics_all_inv[0]
        # transform_matrix.cuda()  # add to cuda
        l = resolution_level
        tx = torch.linspace(0, self.W - 1, self.W // l)
        ty = torch.linspace(0, self.H - 1, self.H // l)
        pixels_x, pixels_y = torch.meshgrid(tx, ty)
        p = torch.stack([pixels_x, pixels_y, torch.ones_like(pixels_y)], dim=-1)  # W, H, 3
        # we assume that the fx fy in all intrinsic mats are the same, so use the first intrinsics_all_inv to gen rays
        p = torch.matmul(intrinsic_inv[None, None, :3, :3], p[:, :, :, None]).squeeze()  # W, H, 3
        rays_v = p / torch.linalg.norm(p, ord=2, dim=-1, keepdim=True)  # W, H, 3
        rays_v = torch.matmul(transform_matrix[None, None, :3, :3], rays_v[:, :, :, None]).squeeze()  # W, H, 3
        rays_o = transform_matrix[None, None, :3, 3].expand(rays_v.shape)  # W, H, 3
        return rays_o.transpose(0, 1), rays_v.transpose(0, 1)  # H W 3

    def gen_rays_at_pose(self, rotation, transition, resolution_level=1):
        rotation_mat, _ = cv2.Rodrigues(rotation)
        transform_matrix = np.zeros((4, 4))
        transform_matrix[0:3, 0:3] = rotation_mat
        transform_matrix[0:3, [3]] = transition
        transform_matrix = torch.from_numpy(transform_matrix)
        transform_matrix.cuda()  # add to cuda

        return self.gen_rays_at_pose_mat(transform_matrix, resolution_level)

    def gen_rays_at_pose_and_change(self, transform_matrix, moving_mat, resolution_level=1):
        #  moving mat refers a moving rigid body's current position to original, use its inv
        mov_inv = np.linalg.inv(moving_mat)
        after_tran = mov_inv @ transform_matrix

        return self.gen_rays_at_pose_mat(after_tran, resolution_level)

    def gen_random_rays_at(self, img_idx, batch_size):
        """
        Generate random rays at world space from one camera.
        """
        pixels_x = torch.randint(low=0, high=self.W, size=[batch_size])
        pixels_y = torch.randint(low=0, high=self.H, size=[batch_size])
        color = self.images[img_idx][(pixels_y, pixels_x)]  # batch_size, 3
        mask = self.masks[img_idx][(pixels_y, pixels_x)]  # batch_size, 3
        p = torch.stack([pixels_x, pixels_y, torch.ones_like(pixels_y)], dim=-1).float()  # batch_size, 3
        p = torch.matmul(self.intrinsics_all_inv[img_idx, None, :3, :3], p[:, :, None]).squeeze()  # batch_size, 3
        rays_v = p / torch.linalg.norm(p, ord=2, dim=-1, keepdim=True)  # batch_size, 3
        rays_v = torch.matmul(self.pose_all[img_idx, None, :3, :3], rays_v[:, :, None]).squeeze()  # batch_size, 3
        rays_o = self.pose_all[img_idx, None, :3, 3].expand(rays_v.shape)  # batch_size, 3
        return torch.cat([rays_o.to(self.device), rays_v.to(self.device), color, mask[:, :1]],
                         dim=-1).cuda()  # batch_size, 10

    def gen_random_rays_within_mask(self, img_idx, batch_size):
        """
        Generate random rays at world space from one camera within the mask, this function assumes that mask has been defined
        be cautious that image samples as (y,x)!
        """
        outer_count = int(batch_size * 0.1)
        inner_count = int(batch_size - outer_count)
        mask_cpu = self.masks[img_idx].cpu()
        fg_index = np.where(mask_cpu > 0.9)  # foreground & background
        fg_yx = np.stack(fg_index, axis=1)  # n x 2
        fg_num = fg_yx.shape[0]
        bg_index = np.where(mask_cpu < 0.1)
        bg_yx = np.stack(bg_index, axis=1)
        bg_num = bg_yx.shape[0]
        if inner_count > fg_num:
            inner_count = fg_num
            outer_count = batch_size - inner_count
        fg_index = np.random.choice(range(fg_num), inner_count)
        bg_index = np.random.choice(range(bg_num), outer_count)
        # import pdb
        # pdb.set_trace()
        pixels_x = np.concatenate((fg_yx[fg_index, 1], bg_yx[bg_index, 1]))
        pixels_y = np.concatenate((fg_yx[fg_index, 0], bg_yx[bg_index, 0]))
        pixels_x, pixels_y = torch.from_numpy(pixels_x), torch.from_numpy(pixels_y)
        pixels_x, pixels_y = pixels_x.to(self.device), pixels_y.to(self.device)
        color = self.images[img_idx][(pixels_y, pixels_x)]  # batch_size, 3
        mask = self.masks[img_idx][(pixels_y, pixels_x)]  # batch_size, 3
        p = torch.stack([pixels_x, pixels_y, torch.ones_like(pixels_y)], dim=-1).float()  # batch_size, 3
        p = torch.matmul(self.intrinsics_all_inv[img_idx, None, :3, :3], p[:, :, None]).squeeze()  # batch_size, 3
        rays_v = p / torch.linalg.norm(p, ord=2, dim=-1, keepdim=True)  # batch_size, 3
        rays_v = torch.matmul(self.pose_all[img_idx, None, :3, :3], rays_v[:, :, None]).squeeze()  # batch_size, 3
        rays_o = self.pose_all[img_idx, None, :3, 3].expand(rays_v.shape)  # batch_size, 3
        return torch.cat([rays_o.to(self.device), rays_v.to(self.device), color, mask[:, :1]],
                         dim=-1).cuda()  # batch_size, 10

    def select_random_rays_in_masks(self, img_idx, batch_size):
        outer_count = int(batch_size * 0.1)
        inner_count = int(batch_size - outer_count)
        rays_o_in_mask_i = self.rays_o_in_masks[img_idx]
        rays_v_in_mask_i = self.rays_v_in_masks[img_idx]
        rays_color_in_mask_i = self.rays_color_in_masks[img_idx]
        fg_count = rays_o_in_mask_i.shape[0]
        fg_index = np.random.choice(range(fg_count), inner_count)  # pick outer_count in mask
        rays_o_in_pick, rays_v_in_pick, true_color_in_pick = rays_o_in_mask_i[fg_index], rays_v_in_mask_i[fg_index], \
            rays_color_in_mask_i[fg_index]  # pick out rays
        mask_in_pick = np.ones_like(rays_o_in_pick[:, 0]).reshape(-1, 1)
        rays_o_in_pick, rays_v_in_pick, true_color_in_pick, mask_in_pick = \
            torch.from_numpy(rays_o_in_pick.astype(np.float32)).to(self.device), \
                torch.from_numpy(rays_v_in_pick.astype(np.float32)).to(self.device), \
                torch.from_numpy(true_color_in_pick.astype(np.float32)).to(self.device), \
                torch.from_numpy(mask_in_pick.astype(np.bool_)).to(self.device)
        # rest from gen_random_at, that is randomly gen
        # data_out = (self.gen_random_rays_at(img_idx, outer_count)).detach().cpu().numpy()  # gen_random_rays_at and make it to numpy
        data_out = self.gen_random_rays_at(img_idx, outer_count)
        rays_o_out, rays_v_out, true_rgb_out, mask_out = data_out[:, :3], data_out[:, 3: 6], data_out[:, 6: 9], data_out[:, 9: 10]
        # import pdb
        # pdb.set_trace()
        rays_o, rays_v, rays_rgb, rays_mask = torch.cat([rays_o_in_pick, rays_o_out], dim=0), \
            torch.cat([rays_v_in_pick, rays_v_out], dim=0), torch.cat([true_color_in_pick, true_rgb_out], dim=0), torch.cat([mask_in_pick, mask_out], dim=0)

        return rays_o, rays_v, rays_rgb, rays_mask

    def gen_rays_between(self, idx_0, idx_1, ratio, resolution_level=1):
        """
        Interpolate pose between two cameras.
        """
        l = resolution_level
        tx = torch.linspace(0, self.W - 1, self.W // l)
        ty = torch.linspace(0, self.H - 1, self.H // l)
        pixels_x, pixels_y = torch.meshgrid(tx, ty)
        p = torch.stack([pixels_x, pixels_y, torch.ones_like(pixels_y)], dim=-1)  # W, H, 3
        p = torch.matmul(self.intrinsics_all_inv[0, None, None, :3, :3], p[:, :, :, None]).squeeze()  # W, H, 3
        rays_v = p / torch.linalg.norm(p, ord=2, dim=-1, keepdim=True)  # W, H, 3
        trans = self.pose_all[idx_0, :3, 3] * (1.0 - ratio) + self.pose_all[idx_1, :3, 3] * ratio
        pose_0 = self.pose_all[idx_0].detach().to(self.device).numpy()
        pose_1 = self.pose_all[idx_1].detach().to(self.device).numpy()
        pose_0 = np.linalg.inv(pose_0)
        pose_1 = np.linalg.inv(pose_1)
        rot_0 = pose_0[:3, :3]
        rot_1 = pose_1[:3, :3]
        rots = Rot.from_matrix(np.stack([rot_0, rot_1]))
        key_times = [0, 1]
        slerp = Slerp(key_times, rots)
        rot = slerp(ratio)
        pose = np.diag([1.0, 1.0, 1.0, 1.0])
        pose = pose.astype(np.float32)
        pose[:3, :3] = rot.as_matrix()
        pose[:3, 3] = ((1.0 - ratio) * pose_0 + ratio * pose_1)[:3, 3]
        pose = np.linalg.inv(pose)
        rot = torch.from_numpy(pose[:3, :3]).cuda()
        trans = torch.from_numpy(pose[:3, 3]).cuda()
        rays_v = torch.matmul(rot[None, None, :3, :3], rays_v[:, :, :, None]).squeeze()  # W, H, 3
        rays_o = trans[None, None, :3].expand(rays_v.shape)  # W, H, 3
        return rays_o.transpose(0, 1), rays_v.transpose(0, 1)

    def near_far_from_sphere(self, rays_o, rays_d, center=torch.zeros(3).cuda(), radius=1.0): # this should be set from the org setting conf or json
        if self.sphere_center is not None:
            center = self.sphere_center
            radius = self.radius
        a = torch.sum(rays_d ** 2, dim=-1, keepdim=True)  #
        # print("running on center and radius " + str(center) + " " + str(radius))
<<<<<<< HEAD
        # b = 2.0 * torch.sum(rays_o * rays_d, dim=-1, keepdim=True)
        # mid = 0.5 * (-b) / a
        #
        b_2 = torch.sum((rays_o - center) * rays_d, dim=-1, keepdim=True)
        mid = (-b_2) / a

        near = mid - radius
        far = mid + radius
       # import pdb
=======
        b = 2.0 * torch.sum(rays_o * rays_d, dim=-1, keepdim=True)
        mid = 0.5 * (-b) / a
        #
        # b_2 = torch.sum((rays_o - center) * rays_d, dim=-1, keepdim=True)
        # mid = (-b_2) / a

        near = mid - radius
        far = mid + radius
        # import pdb
>>>>>>> d4326959
        # pdb.set_trace()
        return near, far

    def image_at(self, idx, resolution_level):
        img = cv.imread(self.images_lis[idx])
        return (cv.resize(img, (self.W // resolution_level, self.H // resolution_level))).clip(0, 255)<|MERGE_RESOLUTION|>--- conflicted
+++ resolved
@@ -87,13 +87,8 @@
         self.image_pixels = self.H * self.W
 
         # Object scale mat: region of interest to **extract mes-h**
-<<<<<<< HEAD
         object_bbox_min = np.array([-0.1,  -0.1, -0.1])
         object_bbox_max = np.array([0.2, 0.2, 0.2])
-=======
-        object_bbox_min = np.array([-.0, -0.2, -0.005])
-        object_bbox_max = np.array([0.2, 0.0, 0.13])
->>>>>>> d4326959
         self.object_bbox_min = object_bbox_min
         self.object_bbox_max = object_bbox_max
         if conf.get_bool('with_sphere'):  # TODO: need to reset here
@@ -102,59 +97,6 @@
         else:
             self.sphere_center = torch.zeros(3)
             self.radius = 1
-<<<<<<< HEAD
-=======
-
-
-        self.focus_rays_in_mask = conf.get_bool('focus_rays_in_mask')  # this requires whether gen all rays in mask
-        self.rays_o_in_masks, self.rays_v_in_masks, self.rays_color_in_masks = None, None, None
-
-        def gen_all_rays_in_mask(max_rays_in_gpu=2000000):
-            # TODO: gen all rays_o and rays_v in mask for faster training
-            print("----------------generating all rays within mask-----------------")
-            rays_o_in_masks, rays_v_in_masks, rays_color_in_masks = [], [], []
-            for index in range(0, self.frame_count):
-                rays_mask = (self.masks[index]).detach().cpu().numpy()
-                rays_mask = np.where(rays_mask > 0.1, 1, 0).astype(np.bool_)
-                rays_color = (self.images[index]).detach().cpu().numpy()
-                W, H = self.W, self.H
-                tx = np.linspace(0, W - 1, W)
-                ty = np.linspace(0, H - 1, H)
-                pixels_x, pixels_y = np.meshgrid(tx, ty, indexing='ij')
-                p = np.stack([pixels_x, pixels_y, np.ones_like(pixels_y)], axis=-1)  # W, H, 3
-                intrinsics_inv = self.intrinsics_all_inv[index].detach().cpu().numpy()
-                p = np.matmul(intrinsics_inv[None, None, :3, :3],
-                              p[:, :, :, None]).squeeze()  # W, H, 3
-                rays_v = p / np.linalg.norm(p, ord=2, axis=-1, keepdims=True)  # W, H, 3
-                camera_pose = self.pose_all[index].detach().cpu().numpy()
-                rays_v = np.matmul(camera_pose[None, None, :3, :3],
-                                   rays_v[:, :, :, None]).squeeze()  # W, H, 3
-                rays_o = np.tile(camera_pose[:3, 3], (W, H, 1))  # W, H, 3
-
-                rays_o, rays_v = np.transpose(rays_o, (1, 0, 2)), np.transpose(rays_v, (1, 0, 2))  # H, W, 3
-
-                rays_o, rays_v, rays_color = rays_o[rays_mask].reshape(-1, 3), rays_v[rays_mask].reshape(-1, 3), \
-                    rays_color[rays_mask].reshape(-1, 3)  # H*W{mask), 3
-                print("hold " + str(rays_o.shape[0]) + "rays for image " + str(index + 1))
-                if len(rays_o) > max_rays_in_gpu:
-                    # hold as a random sequence in max batch size
-                    hold_sequence = np.random.choice(range(len(rays_o)), max_rays_in_gpu)  # pick outer_count in mask
-                    rays_o, rays_v, rays_color = rays_o[hold_sequence], rays_v[hold_sequence], rays_color[hold_sequence]
-                    # min(H*W{mask),max_rays_in_gpu) , 3
-
-                # need to cut down rays here if its so big
-
-                rays_o_in_masks.append(rays_o)
-                rays_v_in_masks.append(rays_v)
-                rays_color_in_masks.append(rays_color)
-            # import pdb
-            # pdb.set_trace()
-            print("------------------generate finished--------------------")
-            return rays_o_in_masks, rays_v_in_masks, rays_color_in_masks
-
-        if self.focus_rays_in_mask:
-            self.rays_o_in_masks, self.rays_v_in_masks, self.rays_color_in_masks = gen_all_rays_in_mask()
->>>>>>> d4326959
 
         print('Load data: End')
 
@@ -377,7 +319,6 @@
             radius = self.radius
         a = torch.sum(rays_d ** 2, dim=-1, keepdim=True)  #
         # print("running on center and radius " + str(center) + " " + str(radius))
-<<<<<<< HEAD
         # b = 2.0 * torch.sum(rays_o * rays_d, dim=-1, keepdim=True)
         # mid = 0.5 * (-b) / a
         #
@@ -387,17 +328,6 @@
         near = mid - radius
         far = mid + radius
        # import pdb
-=======
-        b = 2.0 * torch.sum(rays_o * rays_d, dim=-1, keepdim=True)
-        mid = 0.5 * (-b) / a
-        #
-        # b_2 = torch.sum((rays_o - center) * rays_d, dim=-1, keepdim=True)
-        # mid = (-b_2) / a
-
-        near = mid - radius
-        far = mid + radius
-        # import pdb
->>>>>>> d4326959
         # pdb.set_trace()
         return near, far
 
