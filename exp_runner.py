--- conflicted
+++ resolved
@@ -561,24 +561,9 @@
             out_rgb_fine.append(render_out['color_fine'].detach().cpu().numpy())
             del render_out
 
-<<<<<<< HEAD
-        print(translation.grad.shape)
-
-        # img_fine = (np.concatenate(out_rgb_fine, axis=0).reshape(
-        #     [image_rgb.shape[0], image_rgb.shape[1], 3]) * 256).clip(0, 255).astype(np.uint8)
-        # cv.imwrite('dynamic_train.png', img_fine)
-        print_ok('dynamic train has done!')
-        return
-
-
-    def render_novel_image_with_RTKM(self):
-        q = [1, 0, 0, -0]
-        t = [0.000, 0.0000, 0.11]
-=======
     def render_novel_image_with_RTKM(self):
         q = [1, 0, 0, -0]
         t = [0.000, 0.0000, 0.10]
->>>>>>> 4a51ca3f
 
         w, x, y, z = q
         rotate_mat = np.array([
@@ -647,28 +632,13 @@
         runner.train()
     elif args.mode == 'validate_mesh':
         runner.validate_mesh(world_space=False, resolution=512, threshold=args.mcube_threshold)
-<<<<<<< HEAD
-    elif args.mode == 'render_at':
-        runner.save_render_pic_at(args.render_at_pose_path)
-    elif args.mode == 'render_motion':
-        runner.render_motion(args.render_at_pose_path)
-    elif args.mode == 'train_dynamic':
-        runner.train_dynamic_single_frame(args.render_at_pose_path)
-    elif args.mode == 'render_rtkm':
-        runner.render_novel_image_with_RTKM()
-=======
->>>>>>> 4a51ca3f
     elif args.mode.startswith('interpolate'):  # Interpolate views given two image indices
         _, img_idx_0, img_idx_1 = args.mode.split('_')
         img_idx_0 = int(img_idx_0)
         img_idx_1 = int(img_idx_1)
         runner.interpolate_view(img_idx_0, img_idx_1)
-<<<<<<< HEAD
-    
-=======
     elif args.mode == 'render_rtkm':
         runner.render_novel_image_with_RTKM()
->>>>>>> 4a51ca3f
 
 """
 conda activate neus
