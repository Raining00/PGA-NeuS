--- conflicted
+++ resolved
@@ -354,7 +354,6 @@
         img_fine = (np.concatenate(out_rgb_fine, axis=0).reshape([H, W, 3]) * 256).clip(0, 255).astype(np.uint8)
         return img_fine
 
-<<<<<<< HEAD
     def render_novel_image_at(self, camera_pose, resolution_level, intrinsic_inv=None):
         rays_o, rays_d = self.dataset.gen_rays_at_pose_mat(camera_pose, resolution_level=resolution_level,intrinsic_inv=intrinsic_inv)
         H, W, _ = rays_o.shape
@@ -380,9 +379,6 @@
         return img_fine
 
     def validate_mesh(self, world_space=False, resolution=256, threshold=0.0):
-=======
-    def validate_mesh(self, world_space=False, resolution=64, threshold=0.0):
->>>>>>> d4326959
         bound_min = torch.tensor(self.dataset.object_bbox_min, dtype=torch.float32)
         bound_max = torch.tensor(self.dataset.object_bbox_max, dtype=torch.float32)
 
@@ -423,7 +419,6 @@
 
         writer.release()
 
-<<<<<<< HEAD
     def save_render_pic_at(self, setting_json_path):
         camera_pose = calc_new_pose(args.render_at_pose_path)
         img = self.render_novel_image_at(camera_pose, 2)
@@ -431,69 +426,6 @@
         file_name_with_extension = os.path.basename(setting_json_path)
         case_name, file_extension = os.path.splitext(file_name_with_extension)
         render_path = set_dir + "/" + case_name + ".png"
-=======
-    def render_novel_image_at(self, camera_pose, resolution_level, intrinsic_inv=None):
-        rays_o, rays_d = self.dataset.gen_rays_at_pose_mat(camera_pose, resolution_level=resolution_level,intrinsic_inv=intrinsic_inv)
-        H, W, _ = rays_o.shape
-        rays_o = rays_o.reshape(-1, 3).split(self.batch_size)
-        rays_d = rays_d.reshape(-1, 3).split(self.batch_size)
-        # import pdb
-        # pdb.set_trace()
-        out_rgb_fine = []
-        for rays_o_batch, rays_d_batch in zip(rays_o, rays_d):
-            near, far = self.dataset.near_far_from_sphere(rays_o_batch, rays_d_batch)
-            background_rgb = torch.ones([1, 3]) if self.use_white_bkgd else None
-
-            render_out = self.renderer.render(rays_o_batch,
-                                              rays_d_batch,
-                                              near,
-                                              far,
-                                              cos_anneal_ratio=self.get_cos_anneal_ratio(),
-                                              background_rgb=background_rgb)
-            out_rgb_fine.append(render_out['color_fine'].detach().cpu().numpy())
-
-            del render_out
-        img_fine = (np.concatenate(out_rgb_fine, axis=0).reshape([H, W, 3]) * 256).clip(0, 255).astype(np.uint8)
-        return img_fine
-
-    def render_novel_image_with_RT(self):
-        q = [1, 0, 0, -0]
-        t = [0.000, 0.0000, 0.06]
-
-        w, x, y, z = q
-        rotate_mat = np.array([
-            [1 - 2 * (y ** 2 + z ** 2), 2 * (x * y - z * w), 2 * (x * z + y * w)],
-            [2 * (x * y + z * w), 1 - 2 * (x ** 2 + z ** 2), 2 * (y * z - x * w)],
-            [2 * (x * z - y * w), 2 * (y * z + x * w), 1 - 2 * (x ** 2 + y ** 2)]
-        ])
-        transform_matrix = np.zeros((4, 4))
-        transform_matrix[0:3, 0:3] = rotate_mat
-        transform_matrix[0:3, 3] = t
-        transform_matrix[3, 3] = 1.0
-        inverse_matrix = np.linalg.inv(transform_matrix)
-        original_mat = np.array(
-            [[0.99913844, - 0.02643227, - 0.03199565,  0.03332534],
-             [0.03194597, - 0.00229971,  0.99948695, - 0.22578363],
-             [-0.02649229, - 0.99964796, - 0.00145332, 0.07182068],
-             [0.,          0.,          0.,          1.]]
-        )
-        intrinsic_mat = np.array(
-            [[196.04002654133333, 0, 256.14846416266664], [0, 195.57227938666668, 147.136028024], [0, 0, 1]]
-        )
-        intrinsic_inv = torch.fromnumpy(intrinsic_mat.astype(np.float32)).cuda()
-        # original_mat = np.eye(4)
-        # original_mat[3, :3] = [0.1, 0.1, 0.1]
-        # original_mat[3, 3] = 0.2
-        camera_pose = np.array(original_mat)
-        transform_matrix = inverse_matrix @ camera_pose
-        # transform_matrix =transform_matrix.astype(np.float32).cuda()
-        img = self.render_novel_image_at(transform_matrix, resolution_level=10, intrinsic_inv=intrinsic_inv)
-        # img loss
-        # set_dir, file_name_with_extension = os.path.dirname(setting_json_path), os.path.basename(setting_json_path)
-        # file_name_with_extension = os.path.basename(setting_json_path)
-        # case_name, file_extension = os.path.splitext(file_name_with_extension)
-        render_path = os.path.join(self.base_exp_dir, "test.png")
->>>>>>> d4326959
         print("Saving render img at " + render_path)
         cv.imwrite(render_path, img)
 
@@ -708,7 +640,6 @@
     if args.mode == 'train':
         runner.train()
     elif args.mode == 'validate_mesh':
-<<<<<<< HEAD
         runner.validate_mesh(world_space=False, resolution=512, threshold=args.mcube_threshold)
     elif args.mode == 'render_at':
         runner.save_render_pic_at(args.render_at_pose_path)
@@ -718,20 +649,12 @@
         runner.train_dynamic_single_frame(args.render_at_pose_path)
     elif args.mode == 'render_rtkm':
         runner.render_novel_image_with_RTKM()
-=======
-        runner.validate_mesh(world_space=False, resolution=128, threshold=args.mcube_threshold)
->>>>>>> d4326959
     elif args.mode.startswith('interpolate'):  # Interpolate views given two image indices
         _, img_idx_0, img_idx_1 = args.mode.split('_')
         img_idx_0 = int(img_idx_0)
         img_idx_1 = int(img_idx_1)
         runner.interpolate_view(img_idx_0, img_idx_1)
-<<<<<<< HEAD
     
-=======
-    elif args.mode == 'render_rt':
-        runner.render_novel_image_with_RT()
->>>>>>> d4326959
 
 """
 conda activate neus
