--- conflicted
+++ resolved
@@ -14,24 +14,12 @@
     data_dir = ./public_data/CASE_NAME/
     render_cameras_name = cameras_sphere.json
     object_cameras_name = cameras_sphere.json
-<<<<<<< HEAD
-<<<<<<< HEAD
+
     frame_count = 60
     camera_count = 1
     json_type = merged
     pic_mode = png
-=======
-    frame_count = 20
-    camera_count = 1
-    json_type = merged
-    pic_mode = jpg
->>>>>>> d43269594dcd4f3204547d3fc28b1a50f001e445
-=======
-    frame_count = 60
-    camera_count = 1
-    json_type = merged
-    pic_mode = png
->>>>>>> 4a51ca3f
+
     focus_rays_in_mask = False
     with_sphere = False
 }
